import math

from scipy import integrate
import torch
from torch import nn
from torchdiffeq import odeint
from tqdm.auto import trange, tqdm

from . import utils


def append_zero(x):
    return torch.cat([x, x.new_zeros([1])])


def get_sigmas_karras(n, sigma_min, sigma_max, rho=7., device='cpu'):
    """Constructs the noise schedule of Karras et al. (2022)."""
    ramp = torch.linspace(0, 1, n)
    min_inv_rho = sigma_min ** (1 / rho)
    max_inv_rho = sigma_max ** (1 / rho)
    sigmas = (max_inv_rho + ramp * (min_inv_rho - max_inv_rho)) ** rho
    return append_zero(sigmas).to(device)


def get_sigmas_exponential(n, sigma_min, sigma_max, device='cpu'):
    """Constructs an exponential noise schedule."""
    sigmas = torch.linspace(math.log(sigma_max), math.log(sigma_min), n, device=device).exp()
    return append_zero(sigmas)


def get_sigmas_vp(n, beta_d=19.9, beta_min=0.1, eps_s=1e-3, device='cpu'):
    """Constructs a continuous VP noise schedule."""
    t = torch.linspace(1, eps_s, n, device=device)
    sigmas = torch.sqrt(torch.exp(beta_d * t ** 2 / 2 + beta_min * t) - 1)
    return append_zero(sigmas)


def to_d(x, sigma, denoised):
    """Converts a denoiser output to a Karras ODE derivative."""
    return (x - denoised) / utils.append_dims(sigma, x.ndim)


<<<<<<< HEAD
def get_ancestral_step(sigma_from, sigma_to, eta:float=1.):
    """Calculates the noise level (sigma_down) to step down to and the amount
    of noise to add (sigma_up) when doing an ancestral sampling step.
    Modified by Dango233 to support eta setting"""
    sigma_up = eta * (sigma_to ** 2 * (sigma_from ** 2 - sigma_to ** 2) / sigma_from ** 2) ** 0.5
=======
def get_ancestral_step(sigma_from, sigma_to, eta=1.):
    """Calculates the noise level (sigma_down) to step down to and the amount
    of noise to add (sigma_up) when doing an ancestral sampling step."""
    sigma_up = min(sigma_to, eta * (sigma_to ** 2 * (sigma_from ** 2 - sigma_to ** 2) / sigma_from ** 2) ** 0.5)
>>>>>>> a7ec1974
    sigma_down = (sigma_to ** 2 - sigma_up ** 2) ** 0.5
    return sigma_down, sigma_up


@torch.no_grad()
def sample_euler(model, x, sigmas, extra_args=None, callback=None, disable=None, s_churn=0., s_tmin=0., s_tmax=float('inf'), s_noise=1.):
    """Implements Algorithm 2 (Euler steps) from Karras et al. (2022)."""
    extra_args = {} if extra_args is None else extra_args
    s_in = x.new_ones([x.shape[0]])
    for i in trange(len(sigmas) - 1, disable=disable):
        gamma = min(s_churn / (len(sigmas) - 1), 2 ** 0.5 - 1) if s_tmin <= sigmas[i] <= s_tmax else 0.
        eps = torch.randn_like(x) * s_noise
        sigma_hat = sigmas[i] * (gamma + 1)
        if gamma > 0:
            x = x + eps * (sigma_hat ** 2 - sigmas[i] ** 2) ** 0.5
        denoised = model(x, sigma_hat * s_in, order=0, **extra_args)
        d = to_d(x, sigma_hat, denoised)
        if callback is not None:
            callback({'x': x, 'i': i, 'sigma': sigmas[i], 'sigma_hat': sigma_hat, 'denoised': denoised})
        dt = sigmas[i + 1] - sigma_hat
        # Euler method
        x = x + d * dt
    return x


@torch.no_grad()
<<<<<<< HEAD
def sample_euler_ancestral(model, x, sigmas, eta = 1, extra_args=None, callback=None, disable=None):
    """Ancestral sampling with Euler method steps.
    Modified by Dango233 to support eta setting"""
    extra_args = {} if extra_args is None else extra_args
    s_in = x.new_ones([x.shape[0]])
    for i in trange(len(sigmas) - 1, disable=disable):
        denoised = model(x, sigmas[i] * s_in, order=0, **extra_args)
        sigma_down, sigma_up = get_ancestral_step(sigmas[i], sigmas[i + 1], eta)
=======
def sample_euler_ancestral(model, x, sigmas, extra_args=None, callback=None, disable=None, eta=1.):
    """Ancestral sampling with Euler method steps."""
    extra_args = {} if extra_args is None else extra_args
    s_in = x.new_ones([x.shape[0]])
    for i in trange(len(sigmas) - 1, disable=disable):
        denoised = model(x, sigmas[i] * s_in, **extra_args)
        sigma_down, sigma_up = get_ancestral_step(sigmas[i], sigmas[i + 1], eta=eta)
>>>>>>> a7ec1974
        if callback is not None:
            callback({'x': x, 'i': i, 'sigma': sigmas[i], 'sigma_hat': sigmas[i], 'denoised': denoised})
        d = to_d(x, sigmas[i], denoised)
        # Euler method
        dt = sigma_down - sigmas[i]
        x = x + d * dt
        x = x + torch.randn_like(x) * sigma_up
    return x


@torch.no_grad()
def sample_heun(model, x, sigmas, extra_args=None, callback=None, disable=None, s_churn=0., s_tmin=0., s_tmax=float('inf'), s_noise=1.):
    """Implements Algorithm 2 (Heun steps) from Karras et al. (2022)."""
    extra_args = {} if extra_args is None else extra_args
    s_in = x.new_ones([x.shape[0]])
    for i in trange(len(sigmas) - 1, disable=disable):
        gamma = min(s_churn / (len(sigmas) - 1), 2 ** 0.5 - 1) if s_tmin <= sigmas[i] <= s_tmax else 0.
        eps = torch.randn_like(x) * s_noise
        sigma_hat = sigmas[i] * (gamma + 1)
        if gamma > 0:
            x = x + eps * (sigma_hat ** 2 - sigmas[i] ** 2) ** 0.5
        denoised = model(x, sigma_hat * s_in, **extra_args)
        d = to_d(x, sigma_hat, denoised)
        if callback is not None:
            callback({'x': x, 'i': i, 'sigma': sigmas[i], 'sigma_hat': sigma_hat, 'denoised': denoised})
        dt = sigmas[i + 1] - sigma_hat
        if sigmas[i + 1] == 0:
            # Euler method
            x = x + d * dt
        else:
            # Heun's method
            x_2 = x + d * dt
            denoised_2 = model(x_2, sigmas[i + 1] * s_in, **extra_args)
            d_2 = to_d(x_2, sigmas[i + 1], denoised_2)
            d_prime = (d + d_2) / 2
            x = x + d_prime * dt
    return x


@torch.no_grad()
def sample_dpm_2(model, x, sigmas, extra_args=None, callback=None, disable=None, s_churn=0., s_tmin=0., s_tmax=float('inf'), s_noise=1.):
    """A sampler inspired by DPM-Solver-2 and Algorithm 2 from Karras et al. (2022)."""
    extra_args = {} if extra_args is None else extra_args
    s_in = x.new_ones([x.shape[0]])
    for i in trange(len(sigmas) - 1, disable=disable):
        gamma = min(s_churn / (len(sigmas) - 1), 2 ** 0.5 - 1) if s_tmin <= sigmas[i] <= s_tmax else 0.
        eps = torch.randn_like(x) * s_noise
        sigma_hat = sigmas[i] * (gamma + 1)
        if gamma > 0:
            x = x + eps * (sigma_hat ** 2 - sigmas[i] ** 2) ** 0.5
        denoised = model(x, sigma_hat * s_in, order=1, **extra_args)
        d = to_d(x, sigma_hat, denoised)
        if callback is not None:
            callback({'x': x, 'i': i, 'sigma': sigmas[i], 'sigma_hat': sigma_hat, 'denoised': denoised})
<<<<<<< HEAD
        # Midpoint method, where the midpoint is chosen according to a rho=3 Karras schedule
        sigma_mid = ((sigma_hat ** (1 / 3) + sigmas[i + 1] ** (1 / 3)) / 2) ** 3
        dt_1 = sigma_mid - sigma_hat
        dt_2 = sigmas[i + 1] - sigma_hat
        x_2 = x + d * dt_1
        denoised_2 = model(x_2, sigma_mid * s_in, order=2, **extra_args)
        d_2 = to_d(x_2, sigma_mid, denoised_2)
        x = x + d_2 * dt_2
=======
        if sigmas[i + 1] == 0:
            # Euler method
            dt = sigmas[i + 1] - sigma_hat
            x = x + d * dt
        else:
            # DPM-Solver-2
            sigma_mid = sigma_hat.log().lerp(sigmas[i + 1].log(), 0.5).exp()
            dt_1 = sigma_mid - sigma_hat
            dt_2 = sigmas[i + 1] - sigma_hat
            x_2 = x + d * dt_1
            denoised_2 = model(x_2, sigma_mid * s_in, **extra_args)
            d_2 = to_d(x_2, sigma_mid, denoised_2)
            x = x + d_2 * dt_2
>>>>>>> a7ec1974
    return x


@torch.no_grad()
<<<<<<< HEAD
def sample_dpm_2_ancestral(model, x, sigmas, eta = 1, extra_args=None, callback=None, disable=None):
    """Ancestral sampling with DPM-Solver inspired second-order steps.
    Modified by Dango233 to support eta setting"""
    extra_args = {} if extra_args is None else extra_args
    s_in = x.new_ones([x.shape[0]])
    for i in trange(len(sigmas) - 1, disable=disable):
        denoised = model(x, sigmas[i] * s_in, order=1, **extra_args)
        sigma_down, sigma_up = get_ancestral_step(sigmas[i], sigmas[i + 1], eta)
        if callback is not None:
            callback({'x': x, 'i': i, 'sigma': sigmas[i], 'sigma_hat': sigmas[i], 'denoised': denoised})
        d = to_d(x, sigmas[i], denoised)
        # Midpoint method, where the midpoint is chosen according to a rho=3 Karras schedule
        sigma_mid = ((sigmas[i] ** (1 / 3) + sigma_down ** (1 / 3)) / 2) ** 3
        dt_1 = sigma_mid - sigmas[i]
        dt_2 = sigma_down - sigmas[i]
        x_2 = x + d * dt_1
        denoised_2 = model(x_2, sigma_mid * s_in, order=2, **extra_args)
        d_2 = to_d(x_2, sigma_mid, denoised_2)
        x = x + d_2 * dt_2
        x = x + torch.randn_like(x) * sigma_up
=======
def sample_dpm_2_ancestral(model, x, sigmas, extra_args=None, callback=None, disable=None, eta=1.):
    """Ancestral sampling with DPM-Solver inspired second-order steps."""
    extra_args = {} if extra_args is None else extra_args
    s_in = x.new_ones([x.shape[0]])
    for i in trange(len(sigmas) - 1, disable=disable):
        denoised = model(x, sigmas[i] * s_in, **extra_args)
        sigma_down, sigma_up = get_ancestral_step(sigmas[i], sigmas[i + 1], eta=eta)
        if callback is not None:
            callback({'x': x, 'i': i, 'sigma': sigmas[i], 'sigma_hat': sigmas[i], 'denoised': denoised})
        d = to_d(x, sigmas[i], denoised)
        if sigma_down == 0:
            # Euler method
            dt = sigma_down - sigmas[i]
            x = x + d * dt
        else:
            # DPM-Solver-2
            sigma_mid = sigmas[i].log().lerp(sigma_down.log(), 0.5).exp()
            dt_1 = sigma_mid - sigmas[i]
            dt_2 = sigma_down - sigmas[i]
            x_2 = x + d * dt_1
            denoised_2 = model(x_2, sigma_mid * s_in, **extra_args)
            d_2 = to_d(x_2, sigma_mid, denoised_2)
            x = x + d_2 * dt_2
            x = x + torch.randn_like(x) * sigma_up
>>>>>>> a7ec1974
    return x


def linear_multistep_coeff(order, t, i, j):
    if order - 1 > i:
        raise ValueError(f'Order {order} too high for step {i}')
    def fn(tau):
        prod = 1.
        for k in range(order):
            if j == k:
                continue
            prod *= (tau - t[i - k]) / (t[i - j] - t[i - k])
        return prod
    return integrate.quad(fn, t[i], t[i + 1], epsrel=1e-4)[0]


@torch.no_grad()
def sample_lms(model, x, sigmas, extra_args=None, callback=None, disable=None, order=4):
    extra_args = {} if extra_args is None else extra_args
    s_in = x.new_ones([x.shape[0]])
    sigmas_cpu = sigmas.detach().cpu().numpy()
    ds = []
    for i in trange(len(sigmas) - 1, disable=disable):
        denoised = model(x, sigmas[i] * s_in, order=0, **extra_args)
        d = to_d(x, sigmas[i], denoised)
        ds.append(d)
        if len(ds) > order:
            ds.pop(0)
        if callback is not None:
            callback({'x': x, 'i': i, 'sigma': sigmas[i], 'sigma_hat': sigmas[i], 'denoised': denoised})
        cur_order = min(i + 1, order)
        coeffs = [linear_multistep_coeff(cur_order, sigmas_cpu, i, j) for j in range(cur_order)]
        x = x + sum(coeff * d for coeff, d in zip(coeffs, reversed(ds)))
    return x


@torch.no_grad()
def log_likelihood(model, x, sigma_min, sigma_max, extra_args=None, atol=1e-4, rtol=1e-4):
    extra_args = {} if extra_args is None else extra_args
    s_in = x.new_ones([x.shape[0]])
    v = torch.randint_like(x, 2) * 2 - 1
    fevals = 0
    def ode_fn(sigma, x):
        nonlocal fevals
        with torch.enable_grad():
            x = x[0].detach().requires_grad_()
            denoised = model(x, sigma * s_in, order=0, **extra_args)
            d = to_d(x, sigma, denoised)
            fevals += 1
            grad = torch.autograd.grad((d * v).sum(), x)[0]
            d_ll = (v * grad).flatten(1).sum(1)
        return d.detach(), d_ll
    x_min = x, x.new_zeros([x.shape[0]])
    t = x.new_tensor([sigma_min, sigma_max])
    sol = odeint(ode_fn, x_min, t, atol=atol, rtol=rtol, method='dopri5')
    latent, delta_ll = sol[0][-1], sol[1][-1]
    ll_prior = torch.distributions.Normal(0, sigma_max).log_prob(latent).flatten(1).sum(1)
    return ll_prior + delta_ll, {'fevals': fevals}


class PIDStepSizeController:
    """A PID controller for ODE adaptive step size control."""
    def __init__(self, h, pcoeff, icoeff, dcoeff, order=1, accept_safety=0.81, eps=1e-8):
        self.h = h
        self.b1 = (pcoeff + icoeff + dcoeff) / order
        self.b2 = -(pcoeff + 2 * dcoeff) / order
        self.b3 = dcoeff / order
        self.accept_safety = accept_safety
        self.eps = eps
        self.errs = []

    def limiter(self, x):
        return 1 + math.atan(x - 1)

    def propose_step(self, error):
        inv_error = 1 / (float(error) + self.eps)
        if not self.errs:
            self.errs = [inv_error, inv_error, inv_error]
        self.errs[0] = inv_error
        factor = self.errs[0] ** self.b1 * self.errs[1] ** self.b2 * self.errs[2] ** self.b3
        factor = self.limiter(factor)
        accept = factor >= self.accept_safety
        if accept:
            self.errs[2] = self.errs[1]
            self.errs[1] = self.errs[0]
        self.h *= factor
        return accept


class DPMSolver(nn.Module):
    """DPM-Solver. See https://arxiv.org/abs/2206.00927."""

    def __init__(self, model, extra_args=None, eps_callback=None, info_callback=None):
        super().__init__()
        self.model = model
        self.extra_args = {} if extra_args is None else extra_args
        self.eps_callback = eps_callback
        self.info_callback = info_callback

    def t(self, sigma):
        return -sigma.log()

    def sigma(self, t):
        return t.neg().exp()

    def eps(self, eps_cache, key, x, t, *args, **kwargs):
        if key in eps_cache:
            return eps_cache[key], eps_cache
        sigma = self.sigma(t) * x.new_ones([x.shape[0]])
        eps = (x - self.model(x, sigma, *args, **self.extra_args, **kwargs)) / self.sigma(t)
        if self.eps_callback is not None:
            self.eps_callback()
        return eps, {key: eps, **eps_cache}

    def dpm_solver_1_step(self, x, t, t_next, eps_cache=None):
        eps_cache = {} if eps_cache is None else eps_cache
        h = t_next - t
        eps, eps_cache = self.eps(eps_cache, 'eps', x, t)
        x_1 = x - self.sigma(t_next) * h.expm1() * eps
        return x_1, eps_cache

    def dpm_solver_2_step(self, x, t, t_next, r1=1 / 2, eps_cache=None):
        eps_cache = {} if eps_cache is None else eps_cache
        h = t_next - t
        eps, eps_cache = self.eps(eps_cache, 'eps', x, t)
        s1 = t + r1 * h
        u1 = x - self.sigma(s1) * (r1 * h).expm1() * eps
        eps_r1, eps_cache = self.eps(eps_cache, 'eps_r1', u1, s1)
        x_2 = x - self.sigma(t_next) * h.expm1() * eps - self.sigma(t_next) / (2 * r1) * h.expm1() * (eps_r1 - eps)
        return x_2, eps_cache

    def dpm_solver_3_step(self, x, t, t_next, r1=1 / 3, r2=2 / 3, eps_cache=None):
        eps_cache = {} if eps_cache is None else eps_cache
        h = t_next - t
        eps, eps_cache = self.eps(eps_cache, 'eps', x, t)
        s1 = t + r1 * h
        s2 = t + r2 * h
        u1 = x - self.sigma(s1) * (r1 * h).expm1() * eps
        eps_r1, eps_cache = self.eps(eps_cache, 'eps_r1', u1, s1)
        u2 = x - self.sigma(s2) * (r2 * h).expm1() * eps - self.sigma(s2) * (r2 / r1) * ((r2 * h).expm1() / (r2 * h) - 1) * (eps_r1 - eps)
        eps_r2, eps_cache = self.eps(eps_cache, 'eps_r2', u2, s2)
        x_3 = x - self.sigma(t_next) * h.expm1() * eps - self.sigma(t_next) / r2 * (h.expm1() / h - 1) * (eps_r2 - eps)
        return x_3, eps_cache

    def dpm_solver_fast(self, x, t_start, t_end, nfe, eta=0., s_noise=1.):
        m = math.floor(nfe / 3) + 1
        ts = torch.linspace(t_start, t_end, m + 1, device=x.device)

        if nfe % 3 == 0:
            orders = [3] * (m - 2) + [2, 1]
        else:
            orders = [3] * (m - 1) + [nfe % 3]

        for i in range(len(orders)):
            eps_cache = {}
            t, t_next = ts[i], ts[i + 1]
            gamma = eta * torch.sqrt(2 * (t_next - t))
            t = torch.maximum(t_start, t - gamma.log1p())
            noise = torch.randn_like(x) * s_noise
            if t < ts[i]:
                x = x + noise * (self.sigma(t) ** 2 - self.sigma(ts[i]) ** 2).sqrt()

            eps, eps_cache = self.eps(eps_cache, 'eps', x, t)
            denoised = x - self.sigma(t) * eps
            if self.info_callback is not None:
                self.info_callback({'x': x, 'i': i, 't': ts[i], 't_up': t, 'denoised': denoised})

            if orders[i] == 1:
                x, eps_cache = self.dpm_solver_1_step(x, t, t_next, eps_cache=eps_cache)
            elif orders[i] == 2:
                x, eps_cache = self.dpm_solver_2_step(x, t, t_next, eps_cache=eps_cache)
            else:
                x, eps_cache = self.dpm_solver_3_step(x, t, t_next, eps_cache=eps_cache)

        return x

    def dpm_solver_adaptive(self, x, t_start, t_end, order=3, rtol=0.05, atol=0.0078, h_init=0.05, pcoeff=0., icoeff=1., dcoeff=0., accept_safety=0.81):
        assert order in {2, 3}
        atol = torch.tensor(atol)
        rtol = torch.tensor(rtol)
        s = t_start
        x_prev = x
        pid = PIDStepSizeController(h_init, pcoeff, icoeff, dcoeff, order, accept_safety)
        info = {'steps': 0, 'nfe': 0, 'n_accept': 0, 'n_reject': 0}

        while s < t_end - 1e-5:
            eps_cache = {}

            eps, eps_cache = self.eps(eps_cache, 'eps', x, s)
            denoised = x - self.sigma(s) * eps

            t = torch.minimum(t_end, s + pid.h)
            if order == 2:
                x_low, eps_cache = self.dpm_solver_1_step(x, s, t, eps_cache=eps_cache)
                x_high, eps_cache = self.dpm_solver_2_step(x, s, t, eps_cache=eps_cache)
            else:
                x_low, eps_cache = self.dpm_solver_2_step(x, s, t, r1=1 / 3, eps_cache=eps_cache)
                x_high, eps_cache = self.dpm_solver_3_step(x, s, t, eps_cache=eps_cache)
            delta = torch.maximum(atol, rtol * torch.maximum(x_low.abs(), x_prev.abs()))
            error = torch.linalg.norm((x_low - x_high) / delta) * x.numel() ** -(1 / 2)
            if pid.propose_step(error):
                x_prev = x_low
                x = x_high
                s = t
                info['n_accept'] += 1
            else:
                info['n_reject'] += 1
            info['nfe'] += order
            info['steps'] += 1

            if self.info_callback is not None:
                self.info_callback({'x': x, 'i': info['steps'] - 1, 't': s, 't_up': s, 'denoised': denoised, 'error': error, 'h': pid.h, **info})

        return x, info


@torch.no_grad()
def sample_dpm_fast(model, x, sigma_min, sigma_max, n, extra_args=None, callback=None, disable=None, eta=0., s_noise=1.):
    """DPM-Solver-Fast (fixed step size). See https://arxiv.org/abs/2206.00927."""
    with tqdm(total=n, disable=disable) as pbar:
        dpm_solver = DPMSolver(model, extra_args, eps_callback=pbar.update)
        if callback is not None:
            dpm_solver.info_callback = lambda info: callback({'sigma': dpm_solver.sigma(info['t']), 'sigma_hat': dpm_solver.sigma(info['t_up']), **info})
        return dpm_solver.dpm_solver_fast(x, dpm_solver.t(torch.tensor(sigma_max)), dpm_solver.t(torch.tensor(sigma_min)), n, eta, s_noise)


@torch.no_grad()
def sample_dpm_adaptive(model, x, sigma_min, sigma_max, extra_args=None, callback=None, disable=None, order=3, rtol=0.05, atol=0.0078, h_init=0.05, pcoeff=0., icoeff=1., dcoeff=0., accept_safety=0.81, return_info=False):
    """DPM-Solver-12 and 23 (adaptive step size). See https://arxiv.org/abs/2206.00927."""
    with tqdm(disable=disable) as pbar:
        dpm_solver = DPMSolver(model, extra_args, eps_callback=pbar.update)
        if callback is not None:
            dpm_solver.info_callback = lambda info: callback({'sigma': dpm_solver.sigma(info['t']), 'sigma_hat': dpm_solver.sigma(info['t_up']), **info})
        x, info = dpm_solver.dpm_solver_adaptive(x, dpm_solver.t(torch.tensor(sigma_max)), dpm_solver.t(torch.tensor(sigma_min)), order, rtol, atol, h_init, pcoeff, icoeff, dcoeff, accept_safety)
    if return_info:
        return x, info
    return x<|MERGE_RESOLUTION|>--- conflicted
+++ resolved
@@ -40,18 +40,10 @@
     return (x - denoised) / utils.append_dims(sigma, x.ndim)
 
 
-<<<<<<< HEAD
-def get_ancestral_step(sigma_from, sigma_to, eta:float=1.):
-    """Calculates the noise level (sigma_down) to step down to and the amount
-    of noise to add (sigma_up) when doing an ancestral sampling step.
-    Modified by Dango233 to support eta setting"""
-    sigma_up = eta * (sigma_to ** 2 * (sigma_from ** 2 - sigma_to ** 2) / sigma_from ** 2) ** 0.5
-=======
 def get_ancestral_step(sigma_from, sigma_to, eta=1.):
     """Calculates the noise level (sigma_down) to step down to and the amount
     of noise to add (sigma_up) when doing an ancestral sampling step."""
     sigma_up = min(sigma_to, eta * (sigma_to ** 2 * (sigma_from ** 2 - sigma_to ** 2) / sigma_from ** 2) ** 0.5)
->>>>>>> a7ec1974
     sigma_down = (sigma_to ** 2 - sigma_up ** 2) ** 0.5
     return sigma_down, sigma_up
 
@@ -78,16 +70,6 @@
 
 
 @torch.no_grad()
-<<<<<<< HEAD
-def sample_euler_ancestral(model, x, sigmas, eta = 1, extra_args=None, callback=None, disable=None):
-    """Ancestral sampling with Euler method steps.
-    Modified by Dango233 to support eta setting"""
-    extra_args = {} if extra_args is None else extra_args
-    s_in = x.new_ones([x.shape[0]])
-    for i in trange(len(sigmas) - 1, disable=disable):
-        denoised = model(x, sigmas[i] * s_in, order=0, **extra_args)
-        sigma_down, sigma_up = get_ancestral_step(sigmas[i], sigmas[i + 1], eta)
-=======
 def sample_euler_ancestral(model, x, sigmas, extra_args=None, callback=None, disable=None, eta=1.):
     """Ancestral sampling with Euler method steps."""
     extra_args = {} if extra_args is None else extra_args
@@ -95,7 +77,6 @@
     for i in trange(len(sigmas) - 1, disable=disable):
         denoised = model(x, sigmas[i] * s_in, **extra_args)
         sigma_down, sigma_up = get_ancestral_step(sigmas[i], sigmas[i + 1], eta=eta)
->>>>>>> a7ec1974
         if callback is not None:
             callback({'x': x, 'i': i, 'sigma': sigmas[i], 'sigma_hat': sigmas[i], 'denoised': denoised})
         d = to_d(x, sigmas[i], denoised)
@@ -150,16 +131,6 @@
         d = to_d(x, sigma_hat, denoised)
         if callback is not None:
             callback({'x': x, 'i': i, 'sigma': sigmas[i], 'sigma_hat': sigma_hat, 'denoised': denoised})
-<<<<<<< HEAD
-        # Midpoint method, where the midpoint is chosen according to a rho=3 Karras schedule
-        sigma_mid = ((sigma_hat ** (1 / 3) + sigmas[i + 1] ** (1 / 3)) / 2) ** 3
-        dt_1 = sigma_mid - sigma_hat
-        dt_2 = sigmas[i + 1] - sigma_hat
-        x_2 = x + d * dt_1
-        denoised_2 = model(x_2, sigma_mid * s_in, order=2, **extra_args)
-        d_2 = to_d(x_2, sigma_mid, denoised_2)
-        x = x + d_2 * dt_2
-=======
         if sigmas[i + 1] == 0:
             # Euler method
             dt = sigmas[i + 1] - sigma_hat
@@ -170,42 +141,19 @@
             dt_1 = sigma_mid - sigma_hat
             dt_2 = sigmas[i + 1] - sigma_hat
             x_2 = x + d * dt_1
-            denoised_2 = model(x_2, sigma_mid * s_in, **extra_args)
+            denoised_2 = model(x_2, sigma_mid * s_in, order=2, **extra_args)
             d_2 = to_d(x_2, sigma_mid, denoised_2)
             x = x + d_2 * dt_2
->>>>>>> a7ec1974
-    return x
-
-
-@torch.no_grad()
-<<<<<<< HEAD
-def sample_dpm_2_ancestral(model, x, sigmas, eta = 1, extra_args=None, callback=None, disable=None):
-    """Ancestral sampling with DPM-Solver inspired second-order steps.
-    Modified by Dango233 to support eta setting"""
-    extra_args = {} if extra_args is None else extra_args
-    s_in = x.new_ones([x.shape[0]])
-    for i in trange(len(sigmas) - 1, disable=disable):
-        denoised = model(x, sigmas[i] * s_in, order=1, **extra_args)
-        sigma_down, sigma_up = get_ancestral_step(sigmas[i], sigmas[i + 1], eta)
-        if callback is not None:
-            callback({'x': x, 'i': i, 'sigma': sigmas[i], 'sigma_hat': sigmas[i], 'denoised': denoised})
-        d = to_d(x, sigmas[i], denoised)
-        # Midpoint method, where the midpoint is chosen according to a rho=3 Karras schedule
-        sigma_mid = ((sigmas[i] ** (1 / 3) + sigma_down ** (1 / 3)) / 2) ** 3
-        dt_1 = sigma_mid - sigmas[i]
-        dt_2 = sigma_down - sigmas[i]
-        x_2 = x + d * dt_1
-        denoised_2 = model(x_2, sigma_mid * s_in, order=2, **extra_args)
-        d_2 = to_d(x_2, sigma_mid, denoised_2)
-        x = x + d_2 * dt_2
-        x = x + torch.randn_like(x) * sigma_up
-=======
+    return x
+
+
+@torch.no_grad()
 def sample_dpm_2_ancestral(model, x, sigmas, extra_args=None, callback=None, disable=None, eta=1.):
     """Ancestral sampling with DPM-Solver inspired second-order steps."""
     extra_args = {} if extra_args is None else extra_args
     s_in = x.new_ones([x.shape[0]])
     for i in trange(len(sigmas) - 1, disable=disable):
-        denoised = model(x, sigmas[i] * s_in, **extra_args)
+        denoised = model(x, sigmas[i] * s_in, order=1, **extra_args)
         sigma_down, sigma_up = get_ancestral_step(sigmas[i], sigmas[i + 1], eta=eta)
         if callback is not None:
             callback({'x': x, 'i': i, 'sigma': sigmas[i], 'sigma_hat': sigmas[i], 'denoised': denoised})
@@ -220,11 +168,10 @@
             dt_1 = sigma_mid - sigmas[i]
             dt_2 = sigma_down - sigmas[i]
             x_2 = x + d * dt_1
-            denoised_2 = model(x_2, sigma_mid * s_in, **extra_args)
+            denoised_2 = model(x_2, sigma_mid * s_in, order=2, **extra_args)
             d_2 = to_d(x_2, sigma_mid, denoised_2)
             x = x + d_2 * dt_2
             x = x + torch.randn_like(x) * sigma_up
->>>>>>> a7ec1974
     return x
 
 
